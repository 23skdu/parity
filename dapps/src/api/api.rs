// Copyright 2015, 2016 Ethcore (UK) Ltd.
// This file is part of Parity.

// Parity is free software: you can redistribute it and/or modify
// it under the terms of the GNU General Public License as published by
// the Free Software Foundation, either version 3 of the License, or
// (at your option) any later version.

// Parity is distributed in the hope that it will be useful,
// but WITHOUT ANY WARRANTY; without even the implied warranty of
// MERCHANTABILITY or FITNESS FOR A PARTICULAR PURPOSE.  See the
// GNU General Public License for more details.

// You should have received a copy of the GNU General Public License
// along with Parity.  If not, see <http://www.gnu.org/licenses/>.

use std::sync::Arc;
use unicase::UniCase;
use hyper::{server, net, Decoder, Encoder, Next, Control};
use hyper::header;
use hyper::method::Method;
use hyper::header::AccessControlAllowOrigin;

use api::types::{App, ApiError};
use api::response;
use apps::fetcher::ContentFetcher;

use handlers::extract_url;
use endpoint::{Endpoint, Endpoints, Handler, EndpointPath};
use jsonrpc_http_server::cors;

#[derive(Clone)]
pub struct RestApi {
	cors_domains: Option<Vec<AccessControlAllowOrigin>>,
	endpoints: Arc<Endpoints>,
	fetcher: Arc<ContentFetcher>,
}

impl RestApi {
	pub fn new(cors_domains: Vec<String>, endpoints: Arc<Endpoints>, fetcher: Arc<ContentFetcher>) -> Box<Endpoint> {
		Box::new(RestApi {
			cors_domains: Some(cors_domains.into_iter().map(AccessControlAllowOrigin::Value).collect()),
			endpoints: endpoints,
			fetcher: fetcher,
		})
	}

	fn list_apps(&self) -> Vec<App> {
		self.endpoints.iter().filter_map(|(ref k, ref e)| {
			e.info().map(|ref info| App::from_info(k, info))
		}).collect()
	}
}

impl Endpoint for RestApi {
	fn to_async_handler(&self, path: EndpointPath, control: Control) -> Box<Handler> {
		Box::new(RestApiRouter::new(self.clone(), path, control))
	}
}

struct RestApiRouter {
	api: RestApi,
	origin: Option<String>,
	path: Option<EndpointPath>,
	control: Option<Control>,
	handler: Box<Handler>,
}

impl RestApiRouter {
	fn new(api: RestApi, path: EndpointPath, control: Control) -> Self {
		RestApiRouter {
			path: Some(path),
			origin: None,
			control: Some(control),
			api: api,
			handler: response::as_json_error(&ApiError {
				code: "404".into(),
				title: "Not Found".into(),
				detail: "Resource you requested has not been found.".into(),
			}),
		}
	}

	fn resolve_content(&self, hash: Option<&str>, path: EndpointPath, control: Control) -> Option<Box<Handler>> {
		match hash {
			Some(hash) if self.api.fetcher.contains(hash) => {
				Some(self.api.fetcher.to_async_handler(path, control))
			},
			_ => None
		}
	}

	/// Returns basic headers for a response (it may be overwritten by the handler)
	fn response_headers(&self) -> header::Headers {
		let mut headers = header::Headers::new();
		headers.set(header::AccessControlAllowCredentials);
		headers.set(header::AccessControlAllowMethods(vec![
			Method::Options,
			Method::Post,
			Method::Get,
		]));
		headers.set(header::AccessControlAllowHeaders(vec![
			UniCase("origin".to_owned()),
			UniCase("content-type".to_owned()),
			UniCase("accept".to_owned()),
		]));

		if let Some(cors_header) = cors::get_cors_header(&self.api.cors_domains, &self.origin) {
			headers.set(cors_header);
		}

		headers
	}
}

impl server::Handler<net::HttpStream> for RestApiRouter {

	fn on_request(&mut self, request: server::Request<net::HttpStream>) -> Next {
		self.origin = cors::read_origin(&request);

		if let Method::Options = *request.method() {
			self.handler = response::empty();
			return Next::write();
		}

		let url = extract_url(&request);
		if url.is_none() {
			// Just return 404 if we can't parse URL
			return Next::write();
		}

		let url = url.expect("Check for None early-exists above; qed");
		let mut path = self.path.take().expect("on_request called only once, and path is always defined in new; qed");
		let control = self.control.take().expect("on_request called only once, and control is always defined in new; qed");

		let endpoint = url.path.get(1).map(|v| v.as_str());
		let hash = url.path.get(2).map(|v| v.as_str());
		// at this point path.app_id contains 'api', adjust it to the hash properly, otherwise
		// we will try and retrieve 'api' as the hash when doing the /api/content route
<<<<<<< HEAD
		if let Some(hash) = hash.clone() { path.app_id = hash.to_owned() }
=======
		if let Some(ref hash) = hash { path.app_id = hash.clone().to_owned() }
>>>>>>> b3d502ba

		let handler = endpoint.and_then(|v| match v {
			"apps" => Some(response::as_json(&self.api.list_apps())),
			"ping" => Some(response::ping()),
			"content" => self.resolve_content(hash, path, control),
			_ => None
		});

		// Overwrite default
		if let Some(h) = handler {
			self.handler = h;
		}

		self.handler.on_request(request)
	}

	fn on_request_readable(&mut self, decoder: &mut Decoder<net::HttpStream>) -> Next {
		self.handler.on_request_readable(decoder)
	}

	fn on_response(&mut self, res: &mut server::Response) -> Next {
		*res.headers_mut() = self.response_headers();
		self.handler.on_response(res)
	}

	fn on_response_writable(&mut self, encoder: &mut Encoder<net::HttpStream>) -> Next {
		self.handler.on_response_writable(encoder)
	}

}<|MERGE_RESOLUTION|>--- conflicted
+++ resolved
@@ -137,11 +137,7 @@
 		let hash = url.path.get(2).map(|v| v.as_str());
 		// at this point path.app_id contains 'api', adjust it to the hash properly, otherwise
 		// we will try and retrieve 'api' as the hash when doing the /api/content route
-<<<<<<< HEAD
-		if let Some(hash) = hash.clone() { path.app_id = hash.to_owned() }
-=======
 		if let Some(ref hash) = hash { path.app_id = hash.clone().to_owned() }
->>>>>>> b3d502ba
 
 		let handler = endpoint.and_then(|v| match v {
 			"apps" => Some(response::as_json(&self.api.list_apps())),
