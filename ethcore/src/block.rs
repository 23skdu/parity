// Copyright 2015-2017 Parity Technologies (UK) Ltd.
// This file is part of Parity.

// Parity is free software: you can redistribute it and/or modify
// it under the terms of the GNU General Public License as published by
// the Free Software Foundation, either version 3 of the License, or
// (at your option) any later version.

// Parity is distributed in the hope that it will be useful,
// but WITHOUT ANY WARRANTY; without even the implied warranty of
// MERCHANTABILITY or FITNESS FOR A PARTICULAR PURPOSE.  See the
// GNU General Public License for more details.

// You should have received a copy of the GNU General Public License
// along with Parity.  If not, see <http://www.gnu.org/licenses/>.

//! Blockchain block.

use std::cmp;
use std::sync::Arc;
use std::collections::HashSet;
use hash::{keccak, KECCAK_NULL_RLP};

use rlp::{UntrustedRlp, RlpStream, Encodable, Decodable, DecoderError};
<<<<<<< HEAD
use util::{Bytes, Address, U256, H256, ordered_trie_root};
=======
use util::{Bytes, Address, Hashable, U256, H256, ordered_trie_root, SHA3_NULL_RLP, SHA3_EMPTY_LIST_RLP};
>>>>>>> e04d58f6
use util::error::{Mismatch, OutOfBounds};

use basic_types::{LogBloom, Seal};
use vm::{EnvInfo, LastHashes};
use engines::Engine;
use error::{Error, BlockError, TransactionError};
use factory::Factories;
use header::Header;
use receipt::Receipt;
use state::State;
use state_db::StateDB;
use trace::FlatTrace;
use transaction::{UnverifiedTransaction, SignedTransaction};
use verification::PreverifiedBlock;
use views::BlockView;

/// A block, encoded as it is on the block chain.
#[derive(Default, Debug, Clone, PartialEq)]
pub struct Block {
	/// The header of this block.
	pub header: Header,
	/// The transactions in this block.
	pub transactions: Vec<UnverifiedTransaction>,
	/// The uncles of this block.
	pub uncles: Vec<Header>,
}

impl Block {
	/// Returns true if the given bytes form a valid encoding of a block in RLP.
	pub fn is_good(b: &[u8]) -> bool {
		UntrustedRlp::new(b).as_val::<Block>().is_ok()
	}

	/// Get the RLP-encoding of the block with or without the seal.
	pub fn rlp_bytes(&self, seal: Seal) -> Bytes {
		let mut block_rlp = RlpStream::new_list(3);
		self.header.stream_rlp(&mut block_rlp, seal);
		block_rlp.append_list(&self.transactions);
		block_rlp.append_list(&self.uncles);
		block_rlp.out()
	}
}


impl Decodable for Block {
	fn decode(rlp: &UntrustedRlp) -> Result<Self, DecoderError> {
		if rlp.as_raw().len() != rlp.payload_info()?.total() {
			return Err(DecoderError::RlpIsTooBig);
		}
		if rlp.item_count()? != 3 {
			return Err(DecoderError::RlpIncorrectListLen);
		}
		Ok(Block {
			header: rlp.val_at(0)?,
			transactions: rlp.list_at(1)?,
			uncles: rlp.list_at(2)?,
		})
	}
}

/// An internal type for a block's common elements.
#[derive(Clone)]
pub struct ExecutedBlock {
	header: Header,
	transactions: Vec<SignedTransaction>,
	uncles: Vec<Header>,
	receipts: Vec<Receipt>,
	transactions_set: HashSet<H256>,
	state: State<StateDB>,
	traces: Option<Vec<Vec<FlatTrace>>>,
}

/// A set of references to `ExecutedBlock` fields that are publicly accessible.
pub struct BlockRefMut<'a> {
	/// Block header.
	pub header: &'a mut Header,
	/// Block transactions.
	pub transactions: &'a [SignedTransaction],
	/// Block uncles.
	pub uncles: &'a [Header],
	/// Transaction receipts.
	pub receipts: &'a [Receipt],
	/// State.
	pub state: &'a mut State<StateDB>,
	/// Traces.
	pub traces: &'a mut Option<Vec<Vec<FlatTrace>>>,
}

/// A set of immutable references to `ExecutedBlock` fields that are publicly accessible.
pub struct BlockRef<'a> {
	/// Block header.
	pub header: &'a Header,
	/// Block transactions.
	pub transactions: &'a [SignedTransaction],
	/// Block uncles.
	pub uncles: &'a [Header],
	/// Transaction receipts.
	pub receipts: &'a [Receipt],
	/// State.
	pub state: &'a State<StateDB>,
	/// Traces.
	pub traces: &'a Option<Vec<Vec<FlatTrace>>>,
}

impl ExecutedBlock {
	/// Create a new block from the given `state`.
	fn new(state: State<StateDB>, tracing: bool) -> ExecutedBlock {
		ExecutedBlock {
			header: Default::default(),
			transactions: Default::default(),
			uncles: Default::default(),
			receipts: Default::default(),
			transactions_set: Default::default(),
			state: state,
			traces: if tracing {Some(Vec::new())} else {None},
		}
	}

	/// Get a structure containing individual references to all public fields.
	pub fn fields_mut(&mut self) -> BlockRefMut {
		BlockRefMut {
			header: &mut self.header,
			transactions: &self.transactions,
			uncles: &self.uncles,
			state: &mut self.state,
			receipts: &self.receipts,
			traces: &mut self.traces,
		}
	}

	/// Get a structure containing individual references to all public fields.
	pub fn fields(&self) -> BlockRef {
		BlockRef {
			header: &self.header,
			transactions: &self.transactions,
			uncles: &self.uncles,
			state: &self.state,
			receipts: &self.receipts,
			traces: &self.traces,
		}
	}
}

/// Trait for a object that is a `ExecutedBlock`.
pub trait IsBlock {
	/// Get the `ExecutedBlock` associated with this object.
	fn block(&self) -> &ExecutedBlock;

	/// Get the base `Block` object associated with this.
	fn to_base(&self) -> Block {
		Block {
			header: self.header().clone(),
			transactions: self.transactions().iter().cloned().map(Into::into).collect(),
			uncles: self.uncles().to_vec(),
		}
	}

	/// Get the header associated with this object's block.
	fn header(&self) -> &Header { &self.block().header }

	/// Get the final state associated with this object's block.
	fn state(&self) -> &State<StateDB> { &self.block().state }

	/// Get all information on transactions in this block.
	fn transactions(&self) -> &[SignedTransaction] { &self.block().transactions }

	/// Get all information on receipts in this block.
	fn receipts(&self) -> &[Receipt] { &self.block().receipts }

	/// Get all information concerning transaction tracing in this block.
	fn traces(&self) -> &Option<Vec<Vec<FlatTrace>>> { &self.block().traces }

	/// Get all uncles in this block.
	fn uncles(&self) -> &[Header] { &self.block().uncles }

	/// Get tracing enabled flag for this block.
	fn tracing_enabled(&self) -> bool { self.block().traces.is_some() }
}

/// Trait for a object that has a state database.
pub trait Drain {
	/// Drop this object and return the underlying database.
	fn drain(self) -> StateDB;
}

impl IsBlock for ExecutedBlock {
	fn block(&self) -> &ExecutedBlock { self }
}

/// Block that is ready for transactions to be added.
///
/// It's a bit like a Vec<Transaction>, except that whenever a transaction is pushed, we execute it and
/// maintain the system `state()`. We also archive execution receipts in preparation for later block creation.
pub struct OpenBlock<'x> {
	block: ExecutedBlock,
	engine: &'x Engine,
	last_hashes: Arc<LastHashes>,
}

/// Just like `OpenBlock`, except that we've applied `Engine::on_close_block`, finished up the non-seal header fields,
/// and collected the uncles.
///
/// There is no function available to push a transaction.
#[derive(Clone)]
pub struct ClosedBlock {
	block: ExecutedBlock,
	uncle_bytes: Bytes,
	last_hashes: Arc<LastHashes>,
	unclosed_state: State<StateDB>,
}

/// Just like `ClosedBlock` except that we can't reopen it and it's faster.
///
/// We actually store the post-`Engine::on_close_block` state, unlike in `ClosedBlock` where it's the pre.
#[derive(Clone)]
pub struct LockedBlock {
	block: ExecutedBlock,
	uncle_bytes: Bytes,
}

/// A block that has a valid seal.
///
/// The block's header has valid seal arguments. The block cannot be reversed into a `ClosedBlock` or `OpenBlock`.
pub struct SealedBlock {
	block: ExecutedBlock,
	uncle_bytes: Bytes,
}

impl<'x> OpenBlock<'x> {
	#[cfg_attr(feature="dev", allow(too_many_arguments))]
	/// Create a new `OpenBlock` ready for transaction pushing.
	pub fn new(
		engine: &'x Engine,
		factories: Factories,
		tracing: bool,
		db: StateDB,
		parent: &Header,
		last_hashes: Arc<LastHashes>,
		author: Address,
		gas_range_target: (U256, U256),
		extra_data: Bytes,
		is_epoch_begin: bool,
	) -> Result<Self, Error> {
		let number = parent.number() + 1;
		let state = State::from_existing(db, parent.state_root().clone(), engine.account_start_nonce(number), factories)?;
		let mut r = OpenBlock {
			block: ExecutedBlock::new(state, tracing),
			engine: engine,
			last_hashes: last_hashes.clone(),
		};

		r.block.header.set_parent_hash(parent.hash());
		r.block.header.set_number(number);
		r.block.header.set_author(author);
		r.block.header.set_timestamp_now(parent.timestamp());
		r.block.header.set_extra_data(extra_data);
		r.block.header.note_dirty();

		let gas_floor_target = cmp::max(gas_range_target.0, engine.params().min_gas_limit);
		let gas_ceil_target = cmp::max(gas_range_target.1, gas_floor_target);
		engine.populate_from_parent(&mut r.block.header, parent, gas_floor_target, gas_ceil_target);
		engine.on_new_block(&mut r.block, last_hashes, is_epoch_begin)?;

		Ok(r)
	}

	/// Alter the author for the block.
	pub fn set_author(&mut self, author: Address) { self.block.header.set_author(author); }

	/// Alter the timestamp of the block.
	pub fn set_timestamp(&mut self, timestamp: u64) { self.block.header.set_timestamp(timestamp); }

	/// Alter the difficulty for the block.
	pub fn set_difficulty(&mut self, a: U256) { self.block.header.set_difficulty(a); }

	/// Alter the gas limit for the block.
	pub fn set_gas_limit(&mut self, a: U256) { self.block.header.set_gas_limit(a); }

	/// Alter the gas limit for the block.
	pub fn set_gas_used(&mut self, a: U256) { self.block.header.set_gas_used(a); }

	/// Alter the uncles hash the block.
	pub fn set_uncles_hash(&mut self, h: H256) { self.block.header.set_uncles_hash(h); }

	/// Alter transactions root for the block.
	pub fn set_transactions_root(&mut self, h: H256) { self.block.header.set_transactions_root(h); }

	/// Alter the receipts root for the block.
	pub fn set_receipts_root(&mut self, h: H256) { self.block.header.set_receipts_root(h); }

	/// Alter the extra_data for the block.
	pub fn set_extra_data(&mut self, extra_data: Bytes) -> Result<(), BlockError> {
		if extra_data.len() > self.engine.maximum_extra_data_size() {
			Err(BlockError::ExtraDataOutOfBounds(OutOfBounds{min: None, max: Some(self.engine.maximum_extra_data_size()), found: extra_data.len()}))
		} else {
			self.block.header.set_extra_data(extra_data);
			Ok(())
		}
	}

	/// Add an uncle to the block, if possible.
	///
	/// NOTE Will check chain constraints and the uncle number but will NOT check
	/// that the header itself is actually valid.
	pub fn push_uncle(&mut self, valid_uncle_header: Header) -> Result<(), BlockError> {
		if self.block.uncles.len() + 1 > self.engine.maximum_uncle_count() {
			return Err(BlockError::TooManyUncles(OutOfBounds{min: None, max: Some(self.engine.maximum_uncle_count()), found: self.block.uncles.len() + 1}));
		}
		// TODO: check number
		// TODO: check not a direct ancestor (use last_hashes for that)
		self.block.uncles.push(valid_uncle_header);
		Ok(())
	}

	/// Get the environment info concerning this block.
	pub fn env_info(&self) -> EnvInfo {
		// TODO: memoise.
		EnvInfo {
			number: self.block.header.number(),
			author: self.block.header.author().clone(),
			timestamp: self.block.header.timestamp(),
			difficulty: self.block.header.difficulty().clone(),
			last_hashes: self.last_hashes.clone(),
			gas_used: self.block.receipts.last().map_or(U256::zero(), |r| r.gas_used),
			gas_limit: self.block.header.gas_limit().clone(),
		}
	}

	/// Push a transaction into the block.
	///
	/// If valid, it will be executed, and archived together with the receipt.
	pub fn push_transaction(&mut self, t: SignedTransaction, h: Option<H256>) -> Result<&Receipt, Error> {
		if self.block.transactions_set.contains(&t.hash()) {
			return Err(From::from(TransactionError::AlreadyImported));
		}

		let env_info = self.env_info();
//		info!("env_info says gas_used={}", env_info.gas_used);
		match self.block.state.apply(&env_info, self.engine, &t, self.block.traces.is_some()) {
			Ok(outcome) => {
				self.block.transactions_set.insert(h.unwrap_or_else(||t.hash()));
				self.block.transactions.push(t.into());
				let t = outcome.trace;
				self.block.traces.as_mut().map(|traces| traces.push(t));
				self.block.receipts.push(outcome.receipt);
				Ok(self.block.receipts.last().expect("receipt just pushed; qed"))
			}
			Err(x) => Err(From::from(x))
		}
	}

	/// Push transactions onto the block.
	pub fn push_transactions(&mut self, transactions: &[SignedTransaction]) -> Result<(), Error> {
		push_transactions(self, transactions)
	}

	/// Populate self from a header.
	pub fn populate_from(&mut self, header: &Header) {
		self.set_difficulty(*header.difficulty());
		self.set_gas_limit(*header.gas_limit());
		self.set_timestamp(header.timestamp());
		self.set_author(header.author().clone());
		self.set_extra_data(header.extra_data().clone()).unwrap_or_else(|e| warn!("Couldn't set extradata: {}. Ignoring.", e));
		self.set_uncles_hash(header.uncles_hash().clone());
		self.set_transactions_root(header.transactions_root().clone());
	}

	/// Turn this into a `ClosedBlock`.
	pub fn close(self) -> ClosedBlock {
		let mut s = self;

		let unclosed_state = s.block.state.clone();

		if let Err(e) = s.engine.on_close_block(&mut s.block) {
			warn!("Encountered error on closing the block: {}", e);
		}
		
		if let Err(e) = s.block.state.commit() {
			warn!("Encountered error on state commit: {}", e);
		}
		s.block.header.set_transactions_root(ordered_trie_root(s.block.transactions.iter().map(|e| e.rlp_bytes().into_vec())));
		let uncle_bytes = s.block.uncles.iter().fold(RlpStream::new_list(s.block.uncles.len()), |mut s, u| {s.append_raw(&u.rlp(Seal::With), 1); s} ).out();
		s.block.header.set_uncles_hash(keccak(&uncle_bytes));
		s.block.header.set_state_root(s.block.state.root().clone());
		s.block.header.set_receipts_root(ordered_trie_root(s.block.receipts.iter().map(|r| r.rlp_bytes().into_vec())));
		s.block.header.set_log_bloom(s.block.receipts.iter().fold(LogBloom::zero(), |mut b, r| {b = &b | &r.log_bloom; b})); //TODO: use |= operator
		s.block.header.set_gas_used(s.block.receipts.last().map_or(U256::zero(), |r| r.gas_used));

		ClosedBlock {
			block: s.block,
			uncle_bytes: uncle_bytes,
			last_hashes: s.last_hashes,
			unclosed_state: unclosed_state,
		}
	}

	/// Turn this into a `LockedBlock`.
	pub fn close_and_lock(self) -> LockedBlock {
		let mut s = self;

		if let Err(e) = s.engine.on_close_block(&mut s.block) {
			warn!("Encountered error on closing the block: {}", e);
		}

		if let Err(e) = s.block.state.commit() {
			warn!("Encountered error on state commit: {}", e);
		}
		if s.block.header.transactions_root().is_zero() || s.block.header.transactions_root() == &KECCAK_NULL_RLP {
			s.block.header.set_transactions_root(ordered_trie_root(s.block.transactions.iter().map(|e| e.rlp_bytes().into_vec())));
		}
		let uncle_bytes = s.block.uncles.iter().fold(RlpStream::new_list(s.block.uncles.len()), |mut s, u| {s.append_raw(&u.rlp(Seal::With), 1); s} ).out();
<<<<<<< HEAD
		if s.block.header.uncles_hash().is_zero() {
			s.block.header.set_uncles_hash(keccak(&uncle_bytes));
=======
		if s.block.header.uncles_hash().is_zero() || s.block.header.uncles_hash() == &SHA3_EMPTY_LIST_RLP {
			s.block.header.set_uncles_hash(uncle_bytes.sha3());
>>>>>>> e04d58f6
		}
		if s.block.header.receipts_root().is_zero() || s.block.header.receipts_root() == &KECCAK_NULL_RLP {
			s.block.header.set_receipts_root(ordered_trie_root(s.block.receipts.iter().map(|r| r.rlp_bytes().into_vec())));
		}

		s.block.header.set_state_root(s.block.state.root().clone());
		s.block.header.set_log_bloom(s.block.receipts.iter().fold(LogBloom::zero(), |mut b, r| {b = &b | &r.log_bloom; b})); //TODO: use |= operator
		s.block.header.set_gas_used(s.block.receipts.last().map_or(U256::zero(), |r| r.gas_used));

		LockedBlock {
			block: s.block,
			uncle_bytes: uncle_bytes,
		}
	}

	#[cfg(test)]
	/// Return mutable block reference. To be used in tests only.
	pub fn block_mut(&mut self) -> &mut ExecutedBlock { &mut self.block }
}

impl<'x> IsBlock for OpenBlock<'x> {
	fn block(&self) -> &ExecutedBlock { &self.block }
}

impl<'x> IsBlock for ClosedBlock {
	fn block(&self) -> &ExecutedBlock { &self.block }
}

impl<'x> IsBlock for LockedBlock {
	fn block(&self) -> &ExecutedBlock { &self.block }
}

impl ClosedBlock {
	/// Get the hash of the header without seal arguments.
	pub fn hash(&self) -> H256 { self.header().rlp_keccak(Seal::Without) }

	/// Turn this into a `LockedBlock`, unable to be reopened again.
	pub fn lock(self) -> LockedBlock {
		LockedBlock {
			block: self.block,
			uncle_bytes: self.uncle_bytes,
		}
	}

	/// Given an engine reference, reopen the `ClosedBlock` into an `OpenBlock`.
	pub fn reopen(self, engine: &Engine) -> OpenBlock {
		// revert rewards (i.e. set state back at last transaction's state).
		let mut block = self.block;
		block.state = self.unclosed_state;
		OpenBlock {
			block: block,
			engine: engine,
			last_hashes: self.last_hashes,
		}
	}
}

impl LockedBlock {
	/// Get the hash of the header without seal arguments.
	pub fn hash(&self) -> H256 { self.header().rlp_keccak(Seal::Without) }

	/// Provide a valid seal in order to turn this into a `SealedBlock`.
	///
	/// NOTE: This does not check the validity of `seal` with the engine.
	pub fn seal(self, engine: &Engine, seal: Vec<Bytes>) -> Result<SealedBlock, BlockError> {
		let mut s = self;
		if seal.len() != engine.seal_fields() {
			return Err(BlockError::InvalidSealArity(Mismatch{expected: engine.seal_fields(), found: seal.len()}));
		}
		s.block.header.set_seal(seal);
		Ok(SealedBlock { block: s.block, uncle_bytes: s.uncle_bytes })
	}

	/// Provide a valid seal in order to turn this into a `SealedBlock`.
	/// This does check the validity of `seal` with the engine.
	/// Returns the `ClosedBlock` back again if the seal is no good.
	pub fn try_seal(
		self,
		engine: &Engine,
		seal: Vec<Bytes>,
	) -> Result<SealedBlock, (Error, LockedBlock)> {
		let mut s = self;
		s.block.header.set_seal(seal);
		match engine.verify_block_seal(&s.block.header) {
			Err(e) => Err((e, s)),
			_ => Ok(SealedBlock { block: s.block, uncle_bytes: s.uncle_bytes }),
		}
	}

	/// Remove state root from transaction receipts to make them EIP-98 compatible.
	pub fn strip_receipts(self) -> LockedBlock {
		let mut block = self;
		for receipt in &mut block.block.receipts {
			receipt.state_root = None;
		}
		block.block.header.set_receipts_root(ordered_trie_root(block.block.receipts.iter().map(|r| r.rlp_bytes().into_vec())));
		block
	}
}

impl Drain for LockedBlock {
	/// Drop this object and return the underlieing database.
	fn drain(self) -> StateDB {
		self.block.state.drop().1
	}
}

impl SealedBlock {
	/// Get the RLP-encoding of the block.
	pub fn rlp_bytes(&self) -> Bytes {
		let mut block_rlp = RlpStream::new_list(3);
		self.block.header.stream_rlp(&mut block_rlp, Seal::With);
		block_rlp.append_list(&self.block.transactions);
		block_rlp.append_raw(&self.uncle_bytes, 1);
		block_rlp.out()
	}
}

impl Drain for SealedBlock {
	/// Drop this object and return the underlieing database.
	fn drain(self) -> StateDB {
		self.block.state.drop().1
	}
}

impl IsBlock for SealedBlock {
	fn block(&self) -> &ExecutedBlock { &self.block }
}

/// Enact the block given by block header, transactions and uncles
#[cfg_attr(feature="dev", allow(too_many_arguments))]
pub fn enact(
	header: &Header,
	transactions: &[SignedTransaction],
	uncles: &[Header],
	engine: &Engine,
	tracing: bool,
	db: StateDB,
	parent: &Header,
	last_hashes: Arc<LastHashes>,
	factories: Factories,
	is_epoch_begin: bool,
) -> Result<LockedBlock, Error> {
	{
		if ::log::max_log_level() >= ::log::LogLevel::Trace {
			let s = State::from_existing(db.boxed_clone(), parent.state_root().clone(), engine.account_start_nonce(parent.number() + 1), factories.clone())?;
			trace!(target: "enact", "num={}, root={}, author={}, author_balance={}\n",
				header.number(), s.root(), header.author(), s.balance(&header.author())?);
		}
	}

	let mut b = OpenBlock::new(
		engine,
		factories,
		tracing,
		db,
		parent,
		last_hashes,
		Address::new(),
		(3141562.into(), 31415620.into()),
		vec![],
		is_epoch_begin,
	)?;

	b.populate_from(header);
	b.push_transactions(transactions)?;

	for u in uncles {
		b.push_uncle(u.clone())?;
	}

	Ok(b.close_and_lock())
}

#[inline]
#[cfg(not(feature = "slow-blocks"))]
fn push_transactions(block: &mut OpenBlock, transactions: &[SignedTransaction]) -> Result<(), Error> {
	for t in transactions {
		block.push_transaction(t.clone(), None)?;
	}
	Ok(())
}

#[cfg(feature = "slow-blocks")]
fn push_transactions(block: &mut OpenBlock, transactions: &[SignedTransaction]) -> Result<(), Error> {
	use std::time;

	let slow_tx = option_env!("SLOW_TX_DURATION").and_then(|v| v.parse().ok()).unwrap_or(100);
	for t in transactions {
		let hash = t.hash();
		let start = time::Instant::now();
		block.push_transaction(t.clone(), None)?;
		let took = start.elapsed();
		let took_ms = took.as_secs() * 1000 + took.subsec_nanos() as u64 / 1000000;
		if took > time::Duration::from_millis(slow_tx) {
			warn!("Heavy ({} ms) transaction in block {:?}: {:?}", took_ms, block.header().number(), hash);
		}
		debug!(target: "tx", "Transaction {:?} took: {} ms", hash, took_ms);
	}
	Ok(())
}

// TODO [ToDr] Pass `PreverifiedBlock` by move, this will avoid unecessary allocation
/// Enact the block given by `block_bytes` using `engine` on the database `db` with given `parent` block header
#[cfg_attr(feature="dev", allow(too_many_arguments))]
pub fn enact_verified(
	block: &PreverifiedBlock,
	engine: &Engine,
	tracing: bool,
	db: StateDB,
	parent: &Header,
	last_hashes: Arc<LastHashes>,
	factories: Factories,
	is_epoch_begin: bool,
) -> Result<LockedBlock, Error> {
	let view = BlockView::new(&block.bytes);

	enact(
		&block.header,
		&block.transactions,
		&view.uncles(),
		engine,
		tracing,
		db,
		parent,
		last_hashes,
		factories,
		is_epoch_begin,
	)
}

#[cfg(test)]
mod tests {
	use tests::helpers::*;
	use super::*;
	use engines::Engine;
	use vm::LastHashes;
	use error::Error;
	use header::Header;
	use factory::Factories;
	use state_db::StateDB;
	use views::BlockView;
	use util::Address;
	use std::sync::Arc;
	use transaction::SignedTransaction;

	/// Enact the block given by `block_bytes` using `engine` on the database `db` with given `parent` block header
	#[cfg_attr(feature="dev", allow(too_many_arguments))]
	fn enact_bytes(
		block_bytes: &[u8],
		engine: &Engine,
		tracing: bool,
		db: StateDB,
		parent: &Header,
		last_hashes: Arc<LastHashes>,
		factories: Factories,
	) -> Result<LockedBlock, Error> {
		let block = BlockView::new(block_bytes);
		let header = block.header();
		let transactions: Result<Vec<_>, Error> = block.transactions().into_iter().map(SignedTransaction::new).collect();
		let transactions = transactions?;

		{
			if ::log::max_log_level() >= ::log::LogLevel::Trace {
				let s = State::from_existing(db.boxed_clone(), parent.state_root().clone(), engine.account_start_nonce(parent.number() + 1), factories.clone())?;
				trace!(target: "enact", "num={}, root={}, author={}, author_balance={}\n",
					header.number(), s.root(), header.author(), s.balance(&header.author())?);
			}
		}

		let mut b = OpenBlock::new(
			engine,
			factories,
			tracing,
			db,
			parent,
			last_hashes,
			Address::new(),
			(3141562.into(), 31415620.into()),
			vec![],
			false,
		)?;

		b.populate_from(&header);
		b.push_transactions(&transactions)?;

		for u in &block.uncles() {
			b.push_uncle(u.clone())?;
		}

		Ok(b.close_and_lock())
	}

	/// Enact the block given by `block_bytes` using `engine` on the database `db` with given `parent` block header. Seal the block aferwards
	#[cfg_attr(feature="dev", allow(too_many_arguments))]
	fn enact_and_seal(
		block_bytes: &[u8],
		engine: &Engine,
		tracing: bool,
		db: StateDB,
		parent: &Header,
		last_hashes: Arc<LastHashes>,
		factories: Factories,
	) -> Result<SealedBlock, Error> {
		let header = BlockView::new(block_bytes).header_view();
		Ok(enact_bytes(block_bytes, engine, tracing, db, parent, last_hashes, factories)?.seal(engine, header.seal())?)
	}

	#[test]
	fn open_block() {
		use spec::*;
		let spec = Spec::new_test();
		let genesis_header = spec.genesis_header();
		let db = spec.ensure_db_good(get_temp_state_db(), &Default::default()).unwrap();
		let last_hashes = Arc::new(vec![genesis_header.hash()]);
		let b = OpenBlock::new(&*spec.engine, Default::default(), false, db, &genesis_header, last_hashes, Address::zero(), (3141562.into(), 31415620.into()), vec![], false).unwrap();
		let b = b.close_and_lock();
		let _ = b.seal(&*spec.engine, vec![]);
	}

	#[test]
	fn enact_block() {
		use spec::*;
		let spec = Spec::new_test();
		let engine = &*spec.engine;
		let genesis_header = spec.genesis_header();

		let db = spec.ensure_db_good(get_temp_state_db(), &Default::default()).unwrap();
		let last_hashes = Arc::new(vec![genesis_header.hash()]);
		let b = OpenBlock::new(engine, Default::default(), false, db, &genesis_header, last_hashes.clone(), Address::zero(), (3141562.into(), 31415620.into()), vec![], false).unwrap()
			.close_and_lock().seal(engine, vec![]).unwrap();
		let orig_bytes = b.rlp_bytes();
		let orig_db = b.drain();

		let db = spec.ensure_db_good(get_temp_state_db(), &Default::default()).unwrap();
		let e = enact_and_seal(&orig_bytes, engine, false, db, &genesis_header, last_hashes, Default::default()).unwrap();

		assert_eq!(e.rlp_bytes(), orig_bytes);

		let db = e.drain();
		assert_eq!(orig_db.journal_db().keys(), db.journal_db().keys());
		assert!(orig_db.journal_db().keys().iter().filter(|k| orig_db.journal_db().get(k.0) != db.journal_db().get(k.0)).next() == None);
	}

	#[test]
	fn enact_block_with_uncle() {
		use spec::*;
		let spec = Spec::new_test();
		let engine = &*spec.engine;
		let genesis_header = spec.genesis_header();

		let db = spec.ensure_db_good(get_temp_state_db(), &Default::default()).unwrap();
		let last_hashes = Arc::new(vec![genesis_header.hash()]);
		let mut open_block = OpenBlock::new(engine, Default::default(), false, db, &genesis_header, last_hashes.clone(), Address::zero(), (3141562.into(), 31415620.into()), vec![], false).unwrap();
		let mut uncle1_header = Header::new();
		uncle1_header.set_extra_data(b"uncle1".to_vec());
		let mut uncle2_header = Header::new();
		uncle2_header.set_extra_data(b"uncle2".to_vec());
		open_block.push_uncle(uncle1_header).unwrap();
		open_block.push_uncle(uncle2_header).unwrap();
		let b = open_block.close_and_lock().seal(engine, vec![]).unwrap();

		let orig_bytes = b.rlp_bytes();
		let orig_db = b.drain();

		let db = spec.ensure_db_good(get_temp_state_db(), &Default::default()).unwrap();
		let e = enact_and_seal(&orig_bytes, engine, false, db, &genesis_header, last_hashes, Default::default()).unwrap();

		let bytes = e.rlp_bytes();
		assert_eq!(bytes, orig_bytes);
		let uncles = BlockView::new(&bytes).uncles();
		assert_eq!(uncles[1].extra_data(), b"uncle2");

		let db = e.drain();
		assert_eq!(orig_db.journal_db().keys(), db.journal_db().keys());
		assert!(orig_db.journal_db().keys().iter().filter(|k| orig_db.journal_db().get(k.0) != db.journal_db().get(k.0)).next() == None);
	}
}<|MERGE_RESOLUTION|>--- conflicted
+++ resolved
@@ -19,14 +19,10 @@
 use std::cmp;
 use std::sync::Arc;
 use std::collections::HashSet;
-use hash::{keccak, KECCAK_NULL_RLP};
+use hash::{keccak, KECCAK_NULL_RLP, KECCAK_EMPTY_LIST_RLP};
 
 use rlp::{UntrustedRlp, RlpStream, Encodable, Decodable, DecoderError};
-<<<<<<< HEAD
 use util::{Bytes, Address, U256, H256, ordered_trie_root};
-=======
-use util::{Bytes, Address, Hashable, U256, H256, ordered_trie_root, SHA3_NULL_RLP, SHA3_EMPTY_LIST_RLP};
->>>>>>> e04d58f6
 use util::error::{Mismatch, OutOfBounds};
 
 use basic_types::{LogBloom, Seal};
@@ -403,7 +399,7 @@
 		if let Err(e) = s.engine.on_close_block(&mut s.block) {
 			warn!("Encountered error on closing the block: {}", e);
 		}
-		
+
 		if let Err(e) = s.block.state.commit() {
 			warn!("Encountered error on state commit: {}", e);
 		}
@@ -438,13 +434,8 @@
 			s.block.header.set_transactions_root(ordered_trie_root(s.block.transactions.iter().map(|e| e.rlp_bytes().into_vec())));
 		}
 		let uncle_bytes = s.block.uncles.iter().fold(RlpStream::new_list(s.block.uncles.len()), |mut s, u| {s.append_raw(&u.rlp(Seal::With), 1); s} ).out();
-<<<<<<< HEAD
-		if s.block.header.uncles_hash().is_zero() {
+		if s.block.header.uncles_hash().is_zero() || s.block.header.uncles_hash() == &KECCAK_EMPTY_LIST_RLP {
 			s.block.header.set_uncles_hash(keccak(&uncle_bytes));
-=======
-		if s.block.header.uncles_hash().is_zero() || s.block.header.uncles_hash() == &SHA3_EMPTY_LIST_RLP {
-			s.block.header.set_uncles_hash(uncle_bytes.sha3());
->>>>>>> e04d58f6
 		}
 		if s.block.header.receipts_root().is_zero() || s.block.header.receipts_root() == &KECCAK_NULL_RLP {
 			s.block.header.set_receipts_root(ordered_trie_root(s.block.receipts.iter().map(|r| r.rlp_bytes().into_vec())));
