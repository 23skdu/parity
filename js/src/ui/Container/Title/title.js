// Copyright 2015-2017 Parity Technologies (UK) Ltd.
// This file is part of Parity.

// Parity is free software: you can redistribute it and/or modify
// it under the terms of the GNU General Public License as published by
// the Free Software Foundation, either version 3 of the License, or
// (at your option) any later version.

// Parity is distributed in the hope that it will be useful,
// but WITHOUT ANY WARRANTY; without even the implied warranty of
// MERCHANTABILITY or FITNESS FOR A PARTICULAR PURPOSE.  See the
// GNU General Public License for more details.

// You should have received a copy of the GNU General Public License
// along with Parity.  If not, see <http://www.gnu.org/licenses/>.

import React, { PropTypes } from 'react';

import { nodeOrStringProptype } from '@parity/shared/util/proptypes';

<<<<<<< HEAD
import Byline from './Byline';
import Description from './Description';
=======
import styles from './title.css';

export default class Title extends Component {
  static propTypes = {
    actions: PropTypes.array,
    byline: nodeOrStringProptype(),
    className: PropTypes.string,
    description: nodeOrStringProptype(),
    title: nodeOrStringProptype()
  };

  static defaultProps = {
    actions: []
  };

  render () {
    const { className, title } = this.props;

    return (
      <div className={ [ className, styles.container ].join(' ') }>
        <div>
          <h3 className={ styles.title }>
            { title }
          </h3>
          { this.renderByline() }
          { this.renderDescription() }
        </div>
        { this.renderActions() }
      </div>
    );
  }

  renderActions () {
    const { actions } = this.props;

    if (actions.length === 0) {
      return null;
    }

    return (
      <div>
        { actions }
      </div>
    );
  }

  renderByline () {
    const { byline } = this.props;
>>>>>>> 0f1a8575

import styles from './title.css';

export default function Title ({ byline, className, description, title }) {
  return (
    <div className={ className }>
      <h3 className={ styles.title }>
        { title }
      </h3>
      <Byline byline={ byline } />
      <Description description={ description } />
    </div>
  );
}

Title.propTypes = {
  byline: nodeOrStringProptype(),
  className: PropTypes.string,
  description: nodeOrStringProptype(),
  title: nodeOrStringProptype()
};<|MERGE_RESOLUTION|>--- conflicted
+++ resolved
@@ -18,75 +18,29 @@
 
 import { nodeOrStringProptype } from '@parity/shared/util/proptypes';
 
-<<<<<<< HEAD
+import Actions from './Actions';
 import Byline from './Byline';
 import Description from './Description';
-=======
-import styles from './title.css';
-
-export default class Title extends Component {
-  static propTypes = {
-    actions: PropTypes.array,
-    byline: nodeOrStringProptype(),
-    className: PropTypes.string,
-    description: nodeOrStringProptype(),
-    title: nodeOrStringProptype()
-  };
-
-  static defaultProps = {
-    actions: []
-  };
-
-  render () {
-    const { className, title } = this.props;
-
-    return (
-      <div className={ [ className, styles.container ].join(' ') }>
-        <div>
-          <h3 className={ styles.title }>
-            { title }
-          </h3>
-          { this.renderByline() }
-          { this.renderDescription() }
-        </div>
-        { this.renderActions() }
-      </div>
-    );
-  }
-
-  renderActions () {
-    const { actions } = this.props;
-
-    if (actions.length === 0) {
-      return null;
-    }
-
-    return (
-      <div>
-        { actions }
-      </div>
-    );
-  }
-
-  renderByline () {
-    const { byline } = this.props;
->>>>>>> 0f1a8575
 
 import styles from './title.css';
 
-export default function Title ({ byline, className, description, title }) {
+export default function Title ({ actions, byline, className, description, title }) {
   return (
     <div className={ className }>
-      <h3 className={ styles.title }>
-        { title }
-      </h3>
-      <Byline byline={ byline } />
-      <Description description={ description } />
+      <div>
+        <h3 className={ styles.title }>
+          { title }
+        </h3>
+        <Byline byline={ byline } />
+        <Description description={ description } />
+      </div>
+      <Actions actions={ actions } />
     </div>
   );
 }
 
 Title.propTypes = {
+  actions: PropTypes.array,
   byline: nodeOrStringProptype(),
   className: PropTypes.string,
   description: nodeOrStringProptype(),
