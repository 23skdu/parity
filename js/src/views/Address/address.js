--- conflicted
+++ resolved
@@ -20,14 +20,8 @@
 import { bindActionCreators } from 'redux';
 
 import { setVisibleAccounts } from '@parity/shared/redux/providers/personalActions';
-<<<<<<< HEAD
-
-import { Actionbar, Button, Page } from '~/ui';
-import { AddIcon, DeleteIcon, EditIcon } from '~/ui/Icons';
-=======
 import { Actionbar, Button, Page } from '@parity/ui';
 import { AddIcon, DeleteIcon, EditIcon } from '@parity/ui/Icons';
->>>>>>> c27d96a4
 
 import EditMeta from '../Account/EditMeta';
 import Header from '../Account/Header';
